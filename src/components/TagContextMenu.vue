<template>
    <!-- 单一全局菜单 -->
    <v-menu
        v-model="show"
        :activator="activatorElement as unknown as Element"
        location="end"
        :close-on-content-click="true"
        :close-on-back="true"
        :open-on-click="false"
    >
        <v-list density="compact" bg-color="var(--md-sys-color-surface-container-high)">
            <v-list-item @click="triggerRename" prepend-icon="mdi-pencil" title="重命名"></v-list-item>
            <v-list-item @click="triggerDelete" prepend-icon="mdi-delete" title="删除"></v-list-item>
        </v-list>
    </v-menu>

    <!-- 重命名对话框 -->
    <v-dialog v-model="renameDialog.show" max-width="500px">
        <v-card>
            <v-card-title>重命名列表</v-card-title>
            <v-card-text>
                <v-text-field 
                    v-model="renameDialog.newName" 
                    label="列表名称" 
                    placeholder="输入新名称"
                    variant="outlined" 
                    density="compact" 
                    autofocus
                    @keyup.enter="confirmRename"
                ></v-text-field>
            </v-card-text>
            <v-card-actions>
                <v-spacer></v-spacer>
                <v-btn color="primary" variant="text" @click="renameDialog.show = false">取消</v-btn>
                <v-btn color="primary" variant="elevated" @click="confirmRename">确定</v-btn>
            </v-card-actions>
        </v-card>
    </v-dialog>

    <!-- 删除确认对话框 -->
    <v-dialog v-model="deleteDialog.show" max-width="500px">
        <v-card>
            <v-card-title>删除标签</v-card-title>
            <v-card-text>
                确定要删除标签 "{{ deleteDialog.tagName }}" 吗？此操作无法撤销。
            </v-card-text>
            <v-card-actions>
                <v-spacer></v-spacer>
                <v-btn color="primary" variant="text" @click="deleteDialog.show = false">取消</v-btn>
                <v-btn color="error" variant="elevated" @click="confirmDelete">删除</v-btn>
            </v-card-actions>
        </v-card>
    </v-dialog>
</template>

<script setup lang="ts">
import { reactive, computed } from 'vue';
<<<<<<< HEAD
import { Tag } from '@/services/TagService';

// 定义一个更通用的标签接口，兼容UI中使用的标签类型
interface TagLike {
    id: number | string;
    name: string;
    color: string | any; // 可以是字符串或TagColor枚举
    [key: string]: any; // 允许其他任意属性
}
=======
import type { FList } from 'src-tauri/bindings/FList';
>>>>>>> 0206ee60

const props = defineProps({
    show: {
        type: Boolean,
        default: false
    },
    activatorElement: {
        type: Object,
        default: undefined
    },
    targetTag: {
        type: Object as () => TagLike | null,
        default: null
    }
});

const emit = defineEmits(['update:show', 'rename', 'delete']);

// 菜单显示状态
const show = computed({
    get: () => props.show,
    set: (value) => {
        emit('update:show', value);
    }
});

// 重命名对话框
const renameDialog = reactive({
    show: false,
    newName: '',
    targetTag: null as TagLike | null
});

// 删除确认对话框
const deleteDialog = reactive({
    show: false,
    tagName: '',
    targetTag: null as TagLike | null
});

function triggerRename() {
    if (props.targetTag) {
        renameDialog.targetTag = props.targetTag;
        renameDialog.newName = props.targetTag.name;
        renameDialog.show = true;
        show.value = false;
    }
}

function triggerDelete() {
    if (props.targetTag) {
        deleteDialog.targetTag = props.targetTag;
        deleteDialog.tagName = props.targetTag.name;
        deleteDialog.show = true;
        show.value = false;
    }
}

function confirmRename() {
    if (renameDialog.targetTag && renameDialog.newName.trim() !== '') {
        emit('rename', renameDialog.targetTag.name, renameDialog.newName.trim());
        renameDialog.show = false;
        renameDialog.targetTag = null;
    }
}

function confirmDelete() {
    if (deleteDialog.targetTag) {
        emit('delete', deleteDialog.targetTag.name);
        deleteDialog.show = false;
        deleteDialog.targetTag = null;
    }
}
</script><|MERGE_RESOLUTION|>--- conflicted
+++ resolved
@@ -55,19 +55,7 @@
 
 <script setup lang="ts">
 import { reactive, computed } from 'vue';
-<<<<<<< HEAD
-import { Tag } from '@/services/TagService';
-
-// 定义一个更通用的标签接口，兼容UI中使用的标签类型
-interface TagLike {
-    id: number | string;
-    name: string;
-    color: string | any; // 可以是字符串或TagColor枚举
-    [key: string]: any; // 允许其他任意属性
-}
-=======
 import type { FList } from 'src-tauri/bindings/FList';
->>>>>>> 0206ee60
 
 const props = defineProps({
     show: {
